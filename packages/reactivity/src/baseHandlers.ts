import {
  type Target,
  isReadonly,
  isShallow,
  reactive,
  reactiveMap,
  readonly,
  readonlyMap,
  shallowReactiveMap,
  shallowReadonlyMap,
  toRaw,
} from './reactive'
import { arrayInstrumentations } from './arrayInstrumentations'
import { ReactiveFlags, TrackOpTypes, TriggerOpTypes } from './constants'
import { ITERATE_KEY, track, trigger } from './dep'
import {
  hasChanged,
  hasOwn,
  isArray,
  isIntegerKey,
  isObject,
  isSymbol,
  makeMap,
} from '@vue/shared'
import { isRef } from './ref'
import { warn } from './warning'

const isNonTrackableKeys = /*#__PURE__*/ makeMap(`__proto__,__v_isRef,__isVue`)

const builtInSymbols = new Set(
  /*#__PURE__*/
  Object.getOwnPropertyNames(Symbol)
    // ios10.x Object.getOwnPropertyNames(Symbol) can enumerate 'arguments' and 'caller'
    // but accessing them on Symbol leads to TypeError because Symbol is a strict mode
    // function
    .filter(key => key !== 'arguments' && key !== 'caller')
    .map(key => (Symbol as any)[key])
    .filter(isSymbol),
)

<<<<<<< HEAD
function hasOwnProperty(this: object, key: string) {
=======
const arrayInstrumentations = /*#__PURE__*/ createArrayInstrumentations()

function createArrayInstrumentations() {
  const instrumentations: Record<string, Function> = {}
  // instrument identity-sensitive Array methods to account for possible reactive
  // values
  ;(['includes', 'indexOf', 'lastIndexOf'] as const).forEach(key => {
    instrumentations[key] = function (this: unknown[], ...args: unknown[]) {
      const arr = toRaw(this) as any
      for (let i = 0, l = this.length; i < l; i++) {
        track(arr, TrackOpTypes.GET, i + '')
      }
      // we run the method using the original args first (which may be reactive)
      const res = arr[key](...args)
      if (res === -1 || res === false) {
        // if that didn't work, run it again using raw values.
        return arr[key](...args.map(toRaw))
      } else {
        return res
      }
    }
  })
  // instrument length-altering mutation methods to avoid length being tracked
  // which leads to infinite loops in some cases (#2137)
  ;(['push', 'pop', 'shift', 'unshift', 'splice'] as const).forEach(key => {
    instrumentations[key] = function (this: unknown[], ...args: unknown[]) {
      pauseTracking()
      pauseScheduling()
      const res = (toRaw(this) as any)[key].apply(this, args)
      resetScheduling()
      resetTracking()
      return res
    }
  })
  return instrumentations
}

function hasOwnProperty(this: object, key: unknown) {
  // #10455 hasOwnProperty may be called with non-string values
  if (!isSymbol(key)) key = String(key)
>>>>>>> b4b856b3
  const obj = toRaw(this)
  track(obj, TrackOpTypes.HAS, key)
  return obj.hasOwnProperty(key as string)
}

class BaseReactiveHandler implements ProxyHandler<Target> {
  constructor(
    protected readonly _isReadonly = false,
    protected readonly _isShallow = false,
  ) {}

  get(target: Target, key: string | symbol, receiver: object) {
    const isReadonly = this._isReadonly,
      isShallow = this._isShallow
    if (key === ReactiveFlags.IS_REACTIVE) {
      return !isReadonly
    } else if (key === ReactiveFlags.IS_READONLY) {
      return isReadonly
    } else if (key === ReactiveFlags.IS_SHALLOW) {
      return isShallow
    } else if (key === ReactiveFlags.RAW) {
      if (
        receiver ===
          (isReadonly
            ? isShallow
              ? shallowReadonlyMap
              : readonlyMap
            : isShallow
              ? shallowReactiveMap
              : reactiveMap
          ).get(target) ||
        // receiver is not the reactive proxy, but has the same prototype
        // this means the reciever is a user proxy of the reactive proxy
        Object.getPrototypeOf(target) === Object.getPrototypeOf(receiver)
      ) {
        return target
      }
      // early return undefined
      return
    }

    const targetIsArray = isArray(target)

    if (!isReadonly) {
      let fn: Function | undefined
      if (targetIsArray && (fn = arrayInstrumentations[key])) {
        return fn
      }
      if (key === 'hasOwnProperty') {
        return hasOwnProperty
      }
    }

    const res = Reflect.get(
      target,
      key,
      // if this is a proxy wrapping a ref, return methods using the raw ref
      // as receiver so that we don't have to call `toRaw` on the ref in all
      // its class methods
      isRef(target) ? target : receiver,
    )

    if (isSymbol(key) ? builtInSymbols.has(key) : isNonTrackableKeys(key)) {
      return res
    }

    if (!isReadonly) {
      track(target, TrackOpTypes.GET, key)
    }

    if (isShallow) {
      return res
    }

    if (isRef(res)) {
      // ref unwrapping - skip unwrap for Array + integer key.
      return targetIsArray && isIntegerKey(key) ? res : res.value
    }

    if (isObject(res)) {
      // Convert returned value into a proxy as well. we do the isObject check
      // here to avoid invalid value warning. Also need to lazy access readonly
      // and reactive here to avoid circular dependency.
      return isReadonly ? readonly(res) : reactive(res)
    }

    return res
  }
}

class MutableReactiveHandler extends BaseReactiveHandler {
  constructor(isShallow = false) {
    super(false, isShallow)
  }

  set(
    target: object,
    key: string | symbol,
    value: unknown,
    receiver: object,
  ): boolean {
    let oldValue = (target as any)[key]
    if (!this._isShallow) {
      const isOldValueReadonly = isReadonly(oldValue)
      if (!isShallow(value) && !isReadonly(value)) {
        oldValue = toRaw(oldValue)
        value = toRaw(value)
      }
      if (!isArray(target) && isRef(oldValue) && !isRef(value)) {
        if (isOldValueReadonly) {
          return false
        } else {
          oldValue.value = value
          return true
        }
      }
    } else {
      // in shallow mode, objects are set as-is regardless of reactive or not
    }

    const hadKey =
      isArray(target) && isIntegerKey(key)
        ? Number(key) < target.length
        : hasOwn(target, key)
    const result = Reflect.set(target, key, value, receiver)
    // don't trigger if target is something up in the prototype chain of original
    if (target === toRaw(receiver)) {
      if (!hadKey) {
        trigger(target, TriggerOpTypes.ADD, key, value)
      } else if (hasChanged(value, oldValue)) {
        trigger(target, TriggerOpTypes.SET, key, value, oldValue)
      }
    }
    return result
  }

  deleteProperty(target: object, key: string | symbol): boolean {
    const hadKey = hasOwn(target, key)
    const oldValue = (target as any)[key]
    const result = Reflect.deleteProperty(target, key)
    if (result && hadKey) {
      trigger(target, TriggerOpTypes.DELETE, key, undefined, oldValue)
    }
    return result
  }

  has(target: object, key: string | symbol): boolean {
    const result = Reflect.has(target, key)
    if (!isSymbol(key) || !builtInSymbols.has(key)) {
      track(target, TrackOpTypes.HAS, key)
    }
    return result
  }
  ownKeys(target: object): (string | symbol)[] {
    track(
      target,
      TrackOpTypes.ITERATE,
      isArray(target) ? 'length' : ITERATE_KEY,
    )
    return Reflect.ownKeys(target)
  }
}

class ReadonlyReactiveHandler extends BaseReactiveHandler {
  constructor(isShallow = false) {
    super(true, isShallow)
  }

  set(target: object, key: string | symbol) {
    if (__DEV__) {
      warn(
        `Set operation on key "${String(key)}" failed: target is readonly.`,
        target,
      )
    }
    return true
  }

  deleteProperty(target: object, key: string | symbol) {
    if (__DEV__) {
      warn(
        `Delete operation on key "${String(key)}" failed: target is readonly.`,
        target,
      )
    }
    return true
  }
}

export const mutableHandlers: ProxyHandler<object> =
  /*#__PURE__*/ new MutableReactiveHandler()

export const readonlyHandlers: ProxyHandler<object> =
  /*#__PURE__*/ new ReadonlyReactiveHandler()

export const shallowReactiveHandlers = /*#__PURE__*/ new MutableReactiveHandler(
  true,
)

// Props handlers are special in the sense that it should not unwrap top-level
// refs (in order to allow refs to be explicitly passed down), but should
// retain the reactivity of the normal readonly object.
export const shallowReadonlyHandlers =
  /*#__PURE__*/ new ReadonlyReactiveHandler(true)<|MERGE_RESOLUTION|>--- conflicted
+++ resolved
@@ -38,50 +38,9 @@
     .filter(isSymbol),
 )
 
-<<<<<<< HEAD
-function hasOwnProperty(this: object, key: string) {
-=======
-const arrayInstrumentations = /*#__PURE__*/ createArrayInstrumentations()
-
-function createArrayInstrumentations() {
-  const instrumentations: Record<string, Function> = {}
-  // instrument identity-sensitive Array methods to account for possible reactive
-  // values
-  ;(['includes', 'indexOf', 'lastIndexOf'] as const).forEach(key => {
-    instrumentations[key] = function (this: unknown[], ...args: unknown[]) {
-      const arr = toRaw(this) as any
-      for (let i = 0, l = this.length; i < l; i++) {
-        track(arr, TrackOpTypes.GET, i + '')
-      }
-      // we run the method using the original args first (which may be reactive)
-      const res = arr[key](...args)
-      if (res === -1 || res === false) {
-        // if that didn't work, run it again using raw values.
-        return arr[key](...args.map(toRaw))
-      } else {
-        return res
-      }
-    }
-  })
-  // instrument length-altering mutation methods to avoid length being tracked
-  // which leads to infinite loops in some cases (#2137)
-  ;(['push', 'pop', 'shift', 'unshift', 'splice'] as const).forEach(key => {
-    instrumentations[key] = function (this: unknown[], ...args: unknown[]) {
-      pauseTracking()
-      pauseScheduling()
-      const res = (toRaw(this) as any)[key].apply(this, args)
-      resetScheduling()
-      resetTracking()
-      return res
-    }
-  })
-  return instrumentations
-}
-
 function hasOwnProperty(this: object, key: unknown) {
   // #10455 hasOwnProperty may be called with non-string values
   if (!isSymbol(key)) key = String(key)
->>>>>>> b4b856b3
   const obj = toRaw(this)
   track(obj, TrackOpTypes.HAS, key)
   return obj.hasOwnProperty(key as string)
