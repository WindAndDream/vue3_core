--- conflicted
+++ resolved
@@ -1501,12 +1501,7 @@
 
 describe('withKeys and withModifiers as pro', () => {
   const onKeydown = withKeys(e => {}, [''])
-<<<<<<< HEAD
-  // @ts-expect-error invalid modifiers
-  const onClick = withModifiers(e => {}, [''])
-=======
   const onClick = withModifiers(e => {}, [])
->>>>>>> a3e8aafb
   ;<input onKeydown={onKeydown} onClick={onClick} />
 })
 
